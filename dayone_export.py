--- conflicted
+++ resolved
@@ -211,11 +211,7 @@
     return journal
 
 def dayone_export(dayone_folder, template="template.html", timezone='utc',
-<<<<<<< HEAD
-  reverse=False, tags=None):
-=======
-  reverse=False, after=None):
->>>>>>> 685429c6
+  reverse=False, tags=None, after=None):
     """Combines dayone data using the template"""
 
     #setup jinja2
@@ -272,12 +268,8 @@
     import argparse
     parser = argparse.ArgumentParser(
       description="Export Day One entries using a Jinja template",
-      usage="""%(prog)s [-h] [--template FILE] [--output FILE]
-<<<<<<< HEAD
-                 [--timezone ZONE] [--tags TAGS ] [--reverse] journal""",
-=======
+      usage="""%(prog)s [-h] [--template FILE] [--output FILE] [--tags TAGS ]
                  [--timezone ZONE] [--after DATETIME] [--reverse] journal""",
->>>>>>> 685429c6
       epilog="""Photos are not copied from the Day One package.
         If it has photos you will need to copy the "photos" folder from
         inside the Day One package into the same directory as the output file.
@@ -287,13 +279,10 @@
     parser.add_argument('--output', metavar="FILE", help="output file")
     parser.add_argument('--timezone', metavar="ZONE",
       help='time zone name. Use --timezone "?" for more info')
-<<<<<<< HEAD
     parser.add_argument('--tags',
       help='export entries with these comma-separated tags. Tag \'any\' has a special meaning.')
-=======
     parser.add_argument('--after',
       help='export entries published after this date')
->>>>>>> 685429c6
     parser.add_argument('--reverse', action="store_true",
       help="Display in reverse chronological order")
     parser.add_argument('journal', help="path to Day One journal package",
@@ -372,11 +361,7 @@
 
     try:
         output = dayone_export(args.journal, template=args.template,
-<<<<<<< HEAD
-          timezone=tz, reverse=args.reverse, tags=tags)
-=======
-          timezone=tz, reverse=args.reverse, after=args.after)
->>>>>>> 685429c6
+          timezone=tz, reverse=args.reverse, tags=tags, after=args.after)
     except IOError as err:
         sys.exit(err)
 
